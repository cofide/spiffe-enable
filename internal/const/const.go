--- conflicted
+++ resolved
@@ -2,16 +2,11 @@
 
 // Pod annotations
 const (
-<<<<<<< HEAD
-	InjectAnnotation       = "spiffe.cofide.io/inject"
-	DebugAnnotation        = "spiffe.cofide.io/debug"
-	ProviderAnnotation     = "spiffe.cofide.io/provider"
-	ProviderRoleAnnotation = "spiffe.cofide.io/role"
-=======
+	ProviderAnnotation      = "spiffe.cofide.io/provider"
+	ProviderRoleAnnotation  = "spiffe.cofide.io/role"
 	InjectAnnotation        = "spiffe.cofide.io/inject"
 	DebugAnnotation         = "spiffe.cofide.io/debug"
 	EnvoyLogLevelAnnotation = "spiffe.cofide.io/envoy-log-level"
->>>>>>> a785d1ca
 )
 
 // Components that can be injected
