module github.com/cofide/spiffe-enable

go 1.24.0

toolchain go1.24.2

require (
	github.com/evanphx/json-patch v5.9.11+incompatible
	github.com/go-logr/logr v1.4.3
<<<<<<< HEAD
	github.com/onsi/ginkgo/v2 v2.23.4
	github.com/onsi/gomega v1.37.0
	github.com/spiffe/go-spiffe/v2 v2.5.0
	github.com/stretchr/testify v1.10.0
	k8s.io/api v0.33.3
	k8s.io/apimachinery v0.33.3
	k8s.io/client-go v0.33.3
	k8s.io/utils v0.0.0-20250502105355-0f33e8f1c979
	sigs.k8s.io/controller-runtime v0.20.4
)

require (
	github.com/agext/levenshtein v1.2.1 // indirect
	github.com/apparentlymart/go-textseg/v15 v15.0.0 // indirect
	github.com/mitchellh/go-wordwrap v1.0.1 // indirect
	github.com/zclconf/go-cty v1.16.2 // indirect
	golang.org/x/mod v0.25.0 // indirect
)

require (
	cel.dev/expr v0.24.0 // indirect
=======
	github.com/hashicorp/hcl/v2 v2.24.0
	github.com/onsi/ginkgo/v2 v2.25.3
	github.com/onsi/gomega v1.38.2
	github.com/spiffe/go-spiffe/v2 v2.6.0
	github.com/stretchr/testify v1.11.1
	k8s.io/api v0.34.1
	k8s.io/apimachinery v0.34.1
	k8s.io/client-go v0.34.1
	k8s.io/utils v0.0.0-20250604170112-4c0f3b243397
	sigs.k8s.io/controller-runtime v0.22.1
)

require (
	cel.dev/expr v0.24.0 // indirect
	github.com/Masterminds/semver/v3 v3.4.0 // indirect
>>>>>>> a771e398
	github.com/Microsoft/go-winio v0.6.2 // indirect
	github.com/agext/levenshtein v1.2.1 // indirect
	github.com/antlr4-go/antlr/v4 v4.13.1 // indirect
	github.com/apparentlymart/go-textseg/v15 v15.0.0 // indirect
	github.com/beorn7/perks v1.0.1 // indirect
	github.com/blang/semver/v4 v4.0.0 // indirect
	github.com/cenkalti/backoff/v4 v4.3.0 // indirect
	github.com/cespare/xxhash/v2 v2.3.0 // indirect
	github.com/davecgh/go-spew v1.1.2-0.20180830191138-d8f796af33cc // indirect
	github.com/emicklei/go-restful/v3 v3.12.2 // indirect
	github.com/evanphx/json-patch/v5 v5.9.11 // indirect
	github.com/felixge/httpsnoop v1.0.4 // indirect
	github.com/fsnotify/fsnotify v1.9.0 // indirect
<<<<<<< HEAD
	github.com/fxamacker/cbor/v2 v2.8.0 // indirect
	github.com/go-jose/go-jose/v4 v4.1.0 // indirect
=======
	github.com/fxamacker/cbor/v2 v2.9.0 // indirect
	github.com/go-jose/go-jose/v4 v4.1.2 // indirect
>>>>>>> a771e398
	github.com/go-logr/stdr v1.2.2 // indirect
	github.com/go-logr/zapr v1.3.0 // indirect
	github.com/go-openapi/jsonpointer v0.21.1 // indirect
	github.com/go-openapi/jsonreference v0.21.0 // indirect
	github.com/go-openapi/swag v0.23.1 // indirect
	github.com/go-task/slim-sprig/v3 v3.0.0 // indirect
	github.com/gogo/protobuf v1.3.2 // indirect
	github.com/google/btree v1.1.3 // indirect
	github.com/google/cel-go v0.26.0 // indirect
	github.com/google/gnostic-models v0.7.0 // indirect
	github.com/google/go-cmp v0.7.0 // indirect
	github.com/google/pprof v0.0.0-20250501235452-c0086092b71a // indirect
	github.com/google/uuid v1.6.0 // indirect
	github.com/grpc-ecosystem/grpc-gateway/v2 v2.26.3 // indirect
	github.com/inconshreveable/mousetrap v1.1.0 // indirect
	github.com/josharian/intern v1.0.0 // indirect
	github.com/json-iterator/go v1.1.12 // indirect
	github.com/mailru/easyjson v0.9.0 // indirect
	github.com/mitchellh/go-wordwrap v1.0.1 // indirect
	github.com/modern-go/concurrent v0.0.0-20180306012644-bacd9c7ef1dd // indirect
	github.com/modern-go/reflect2 v1.0.3-0.20250322232337-35a7c28c31ee // indirect
	github.com/munnerz/goautoneg v0.0.0-20191010083416-a7dc8b61c822 // indirect
	github.com/pkg/errors v0.9.1 // indirect
	github.com/pmezard/go-difflib v1.0.1-0.20181226105442-5d4384ee4fb2 // indirect
	github.com/prometheus/client_golang v1.22.0 // indirect
	github.com/prometheus/client_model v0.6.2 // indirect
	github.com/prometheus/common v0.64.0 // indirect
	github.com/prometheus/procfs v0.16.1 // indirect
	github.com/rogpeppe/go-internal v1.14.1 // indirect
	github.com/spf13/cobra v1.9.1 // indirect
	github.com/spf13/pflag v1.0.6 // indirect
	github.com/stoewer/go-strcase v1.3.0 // indirect
	github.com/x448/float16 v0.8.4 // indirect
	github.com/zclconf/go-cty v1.16.3 // indirect
	go.opentelemetry.io/auto/sdk v1.1.0 // indirect
	go.opentelemetry.io/contrib/instrumentation/net/http/otelhttp v0.60.0 // indirect
<<<<<<< HEAD
	go.opentelemetry.io/otel v1.36.0 // indirect
	go.opentelemetry.io/otel/exporters/otlp/otlptrace v1.35.0 // indirect
	go.opentelemetry.io/otel/exporters/otlp/otlptrace/otlptracegrpc v1.35.0 // indirect
	go.opentelemetry.io/otel/metric v1.36.0 // indirect
	go.opentelemetry.io/otel/sdk v1.36.0 // indirect
	go.opentelemetry.io/otel/trace v1.36.0 // indirect
=======
	go.opentelemetry.io/otel v1.37.0 // indirect
	go.opentelemetry.io/otel/exporters/otlp/otlptrace v1.35.0 // indirect
	go.opentelemetry.io/otel/exporters/otlp/otlptrace/otlptracegrpc v1.35.0 // indirect
	go.opentelemetry.io/otel/metric v1.37.0 // indirect
	go.opentelemetry.io/otel/sdk v1.37.0 // indirect
	go.opentelemetry.io/otel/trace v1.37.0 // indirect
>>>>>>> a771e398
	go.opentelemetry.io/proto/otlp v1.6.0 // indirect
	go.uber.org/automaxprocs v1.6.0 // indirect
	go.uber.org/multierr v1.11.0 // indirect
	go.uber.org/zap v1.27.0 // indirect
<<<<<<< HEAD
	golang.org/x/exp v0.0.0-20250506013437-ce4c2cf36ca6 // indirect
	golang.org/x/net v0.42.0 // indirect
	golang.org/x/oauth2 v0.30.0 // indirect
	golang.org/x/sync v0.16.0 // indirect
	golang.org/x/sys v0.34.0 // indirect
	golang.org/x/term v0.33.0 // indirect
	golang.org/x/text v0.27.0 // indirect
	golang.org/x/time v0.11.0 // indirect
	golang.org/x/tools v0.34.0 // indirect
	gomodules.xyz/jsonpatch/v2 v2.5.0 // indirect
	google.golang.org/genproto/googleapis/api v0.0.0-20250528174236-200df99c418a // indirect
	google.golang.org/genproto/googleapis/rpc v0.0.0-20250528174236-200df99c418a // indirect
	google.golang.org/grpc v1.74.2 // indirect
	google.golang.org/protobuf v1.36.6 // indirect
	gopkg.in/evanphx/json-patch.v4 v4.12.0 // indirect
	gopkg.in/inf.v0 v0.9.1 // indirect
	gopkg.in/yaml.v3 v3.0.1 // indirect
	k8s.io/apiextensions-apiserver v0.33.2 // indirect
	k8s.io/apiserver v0.33.2 // indirect
	k8s.io/component-base v0.33.3 // indirect
=======
	go.yaml.in/yaml/v2 v2.4.2 // indirect
	go.yaml.in/yaml/v3 v3.0.4 // indirect
	golang.org/x/crypto v0.41.0 // indirect
	golang.org/x/exp v0.0.0-20250506013437-ce4c2cf36ca6 // indirect
	golang.org/x/mod v0.27.0 // indirect
	golang.org/x/net v0.43.0 // indirect
	golang.org/x/oauth2 v0.30.0 // indirect
	golang.org/x/sync v0.16.0 // indirect
	golang.org/x/sys v0.35.0 // indirect
	golang.org/x/term v0.34.0 // indirect
	golang.org/x/text v0.28.0 // indirect
	golang.org/x/time v0.11.0 // indirect
	golang.org/x/tools v0.36.0 // indirect
	gomodules.xyz/jsonpatch/v2 v2.5.0 // indirect
	google.golang.org/genproto/googleapis/api v0.0.0-20250707201910-8d1bb00bc6a7 // indirect
	google.golang.org/genproto/googleapis/rpc v0.0.0-20250707201910-8d1bb00bc6a7 // indirect
	google.golang.org/grpc v1.75.0 // indirect
	google.golang.org/protobuf v1.36.7 // indirect
	gopkg.in/evanphx/json-patch.v4 v4.12.0 // indirect
	gopkg.in/inf.v0 v0.9.1 // indirect
	gopkg.in/yaml.v3 v3.0.1 // indirect
	k8s.io/apiextensions-apiserver v0.34.0 // indirect
	k8s.io/apiserver v0.34.0 // indirect
	k8s.io/component-base v0.34.0 // indirect
>>>>>>> a771e398
	k8s.io/klog/v2 v2.130.1 // indirect
	k8s.io/kube-openapi v0.0.0-20250710124328-f3f2b991d03b // indirect
	sigs.k8s.io/apiserver-network-proxy/konnectivity-client v0.32.0 // indirect
	sigs.k8s.io/json v0.0.0-20241014173422-cfa47c3a1cc8 // indirect
	sigs.k8s.io/randfill v1.0.0 // indirect
	sigs.k8s.io/structured-merge-diff/v6 v6.3.0 // indirect
	sigs.k8s.io/yaml v1.6.0 // indirect
)<|MERGE_RESOLUTION|>--- conflicted
+++ resolved
@@ -7,30 +7,6 @@
 require (
 	github.com/evanphx/json-patch v5.9.11+incompatible
 	github.com/go-logr/logr v1.4.3
-<<<<<<< HEAD
-	github.com/onsi/ginkgo/v2 v2.23.4
-	github.com/onsi/gomega v1.37.0
-	github.com/spiffe/go-spiffe/v2 v2.5.0
-	github.com/stretchr/testify v1.10.0
-	k8s.io/api v0.33.3
-	k8s.io/apimachinery v0.33.3
-	k8s.io/client-go v0.33.3
-	k8s.io/utils v0.0.0-20250502105355-0f33e8f1c979
-	sigs.k8s.io/controller-runtime v0.20.4
-)
-
-require (
-	github.com/agext/levenshtein v1.2.1 // indirect
-	github.com/apparentlymart/go-textseg/v15 v15.0.0 // indirect
-	github.com/mitchellh/go-wordwrap v1.0.1 // indirect
-	github.com/zclconf/go-cty v1.16.2 // indirect
-	golang.org/x/mod v0.25.0 // indirect
-)
-
-require (
-	cel.dev/expr v0.24.0 // indirect
-=======
-	github.com/hashicorp/hcl/v2 v2.24.0
 	github.com/onsi/ginkgo/v2 v2.25.3
 	github.com/onsi/gomega v1.38.2
 	github.com/spiffe/go-spiffe/v2 v2.6.0
@@ -43,13 +19,22 @@
 )
 
 require (
+	github.com/agext/levenshtein v1.2.1 // indirect
+	github.com/apparentlymart/go-textseg/v15 v15.0.0 // indirect
+	github.com/mitchellh/go-wordwrap v1.0.1 // indirect
+	github.com/zclconf/go-cty v1.16.3 // indirect
+	golang.org/x/mod v0.27.0 // indirect
+)
+
+require (
 	cel.dev/expr v0.24.0 // indirect
+	github.com/hashicorp/hcl/v2 v2.24.0
+)
+
+require (
 	github.com/Masterminds/semver/v3 v3.4.0 // indirect
->>>>>>> a771e398
 	github.com/Microsoft/go-winio v0.6.2 // indirect
-	github.com/agext/levenshtein v1.2.1 // indirect
 	github.com/antlr4-go/antlr/v4 v4.13.1 // indirect
-	github.com/apparentlymart/go-textseg/v15 v15.0.0 // indirect
 	github.com/beorn7/perks v1.0.1 // indirect
 	github.com/blang/semver/v4 v4.0.0 // indirect
 	github.com/cenkalti/backoff/v4 v4.3.0 // indirect
@@ -59,13 +44,8 @@
 	github.com/evanphx/json-patch/v5 v5.9.11 // indirect
 	github.com/felixge/httpsnoop v1.0.4 // indirect
 	github.com/fsnotify/fsnotify v1.9.0 // indirect
-<<<<<<< HEAD
-	github.com/fxamacker/cbor/v2 v2.8.0 // indirect
-	github.com/go-jose/go-jose/v4 v4.1.0 // indirect
-=======
 	github.com/fxamacker/cbor/v2 v2.9.0 // indirect
 	github.com/go-jose/go-jose/v4 v4.1.2 // indirect
->>>>>>> a771e398
 	github.com/go-logr/stdr v1.2.2 // indirect
 	github.com/go-logr/zapr v1.3.0 // indirect
 	github.com/go-openapi/jsonpointer v0.21.1 // indirect
@@ -84,7 +64,6 @@
 	github.com/josharian/intern v1.0.0 // indirect
 	github.com/json-iterator/go v1.1.12 // indirect
 	github.com/mailru/easyjson v0.9.0 // indirect
-	github.com/mitchellh/go-wordwrap v1.0.1 // indirect
 	github.com/modern-go/concurrent v0.0.0-20180306012644-bacd9c7ef1dd // indirect
 	github.com/modern-go/reflect2 v1.0.3-0.20250322232337-35a7c28c31ee // indirect
 	github.com/munnerz/goautoneg v0.0.0-20191010083416-a7dc8b61c822 // indirect
@@ -99,55 +78,22 @@
 	github.com/spf13/pflag v1.0.6 // indirect
 	github.com/stoewer/go-strcase v1.3.0 // indirect
 	github.com/x448/float16 v0.8.4 // indirect
-	github.com/zclconf/go-cty v1.16.3 // indirect
 	go.opentelemetry.io/auto/sdk v1.1.0 // indirect
 	go.opentelemetry.io/contrib/instrumentation/net/http/otelhttp v0.60.0 // indirect
-<<<<<<< HEAD
-	go.opentelemetry.io/otel v1.36.0 // indirect
-	go.opentelemetry.io/otel/exporters/otlp/otlptrace v1.35.0 // indirect
-	go.opentelemetry.io/otel/exporters/otlp/otlptrace/otlptracegrpc v1.35.0 // indirect
-	go.opentelemetry.io/otel/metric v1.36.0 // indirect
-	go.opentelemetry.io/otel/sdk v1.36.0 // indirect
-	go.opentelemetry.io/otel/trace v1.36.0 // indirect
-=======
 	go.opentelemetry.io/otel v1.37.0 // indirect
 	go.opentelemetry.io/otel/exporters/otlp/otlptrace v1.35.0 // indirect
 	go.opentelemetry.io/otel/exporters/otlp/otlptrace/otlptracegrpc v1.35.0 // indirect
 	go.opentelemetry.io/otel/metric v1.37.0 // indirect
 	go.opentelemetry.io/otel/sdk v1.37.0 // indirect
 	go.opentelemetry.io/otel/trace v1.37.0 // indirect
->>>>>>> a771e398
 	go.opentelemetry.io/proto/otlp v1.6.0 // indirect
 	go.uber.org/automaxprocs v1.6.0 // indirect
 	go.uber.org/multierr v1.11.0 // indirect
 	go.uber.org/zap v1.27.0 // indirect
-<<<<<<< HEAD
-	golang.org/x/exp v0.0.0-20250506013437-ce4c2cf36ca6 // indirect
-	golang.org/x/net v0.42.0 // indirect
-	golang.org/x/oauth2 v0.30.0 // indirect
-	golang.org/x/sync v0.16.0 // indirect
-	golang.org/x/sys v0.34.0 // indirect
-	golang.org/x/term v0.33.0 // indirect
-	golang.org/x/text v0.27.0 // indirect
-	golang.org/x/time v0.11.0 // indirect
-	golang.org/x/tools v0.34.0 // indirect
-	gomodules.xyz/jsonpatch/v2 v2.5.0 // indirect
-	google.golang.org/genproto/googleapis/api v0.0.0-20250528174236-200df99c418a // indirect
-	google.golang.org/genproto/googleapis/rpc v0.0.0-20250528174236-200df99c418a // indirect
-	google.golang.org/grpc v1.74.2 // indirect
-	google.golang.org/protobuf v1.36.6 // indirect
-	gopkg.in/evanphx/json-patch.v4 v4.12.0 // indirect
-	gopkg.in/inf.v0 v0.9.1 // indirect
-	gopkg.in/yaml.v3 v3.0.1 // indirect
-	k8s.io/apiextensions-apiserver v0.33.2 // indirect
-	k8s.io/apiserver v0.33.2 // indirect
-	k8s.io/component-base v0.33.3 // indirect
-=======
 	go.yaml.in/yaml/v2 v2.4.2 // indirect
 	go.yaml.in/yaml/v3 v3.0.4 // indirect
 	golang.org/x/crypto v0.41.0 // indirect
 	golang.org/x/exp v0.0.0-20250506013437-ce4c2cf36ca6 // indirect
-	golang.org/x/mod v0.27.0 // indirect
 	golang.org/x/net v0.43.0 // indirect
 	golang.org/x/oauth2 v0.30.0 // indirect
 	golang.org/x/sync v0.16.0 // indirect
@@ -167,7 +113,6 @@
 	k8s.io/apiextensions-apiserver v0.34.0 // indirect
 	k8s.io/apiserver v0.34.0 // indirect
 	k8s.io/component-base v0.34.0 // indirect
->>>>>>> a771e398
 	k8s.io/klog/v2 v2.130.1 // indirect
 	k8s.io/kube-openapi v0.0.0-20250710124328-f3f2b991d03b // indirect
 	sigs.k8s.io/apiserver-network-proxy/konnectivity-client v0.32.0 // indirect
