--- conflicted
+++ resolved
@@ -1,6 +1,6 @@
 # spiffe-enable: enabling SPIFFE for Kubernetes workloads
 
-`spiffe-enable` is a Kubernetes admission webhook to auto-inject components that enable SPIFFE for workloads, including applications that are not SPIFFE-native. The purpose of the project is to provide seamless automation and easily onboard workloads to a SPIFFE-enabled environment (eg [SPIRE](https://github.com/spiffe/spire) via [cofidectl](https://github.com/cofide/cofidectl/) or [Cofide's Connect](#production-use-cases)) platform, using components, including:
+`spiffe-enable` is a Kubernetes admission webhook to auto-inject components that enable SPIFFE for workloads, including applications that are not SPIFFE-native. The purpose of the project is to provide seamless automation and easily onboard workloads to a SPIFFE-enabled environment (eg [SPIRE](https://github.com/spiffe/spire) via [cofidectl](https://github.com/cofide/cofidectl/) or [Cofide's Connect](#production-use-cases) platform), using components, including:
 
 - [spiffe-helper](https://github.com/spiffe/spiffe-helper)
 - [Envoy proxy](https://github.com/envoyproxy/envoy)
@@ -19,11 +19,7 @@
 
 |  Mode     | Description |
 | --------- | :--- |
-<<<<<<< HEAD
-| `csi`  |  A [SPIFFE CSI](https://github.com/spiffe/spiffe-csi) volume is injected and mounted to all containers, and the `SPIFFE_ENDPOINT_SOCKET` environment variable is set. |
-=======
 | `csi`  |  A [SPIFFE CSI](https://github.com/spiffe/spiffe-csi) volume is injected and mounted to all application containers (i.e., those in `spec.containers`), and the `SPIFFE_ENDPOINT_SOCKET` environment variable is set in them. |
->>>>>>> b129366d
 | `helper`  | A `spiffe-helper` sidecar container will be injected to retrieve and automatically renew the SVID and bundle. `csi` mode is implicitly enabled. |
 | `proxy`   | An Envoy sidecar container will be injected. `csi` mode is implicitly enabled. Note: this is used in conjuction with [Cofide's Connect Agent](#production-use-cases) |
 
